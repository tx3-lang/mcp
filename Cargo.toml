[package]
name = "tx3-mcp"
version = "0.1.0"
edition = "2024"

[dependencies]
anyhow = "1.0.98"
dotenv = "0.15.0"
hex = "0.4.3"
rmcp = { git = "https://github.com/modelcontextprotocol/rust-sdk", branch = "main", features = ["transport-sse-server", "transport-io"] }
serde = { version = "1.0.219", features = ["derive"] }
serde_json = "1.0.140"
tokio = { version = "1.44.2", features = ["rt-multi-thread", "signal"] }
tracing-subscriber = { version = "0.3.19", features = ["env-filter"] }
tx3-sdk = { git = "https://github.com/tx3-lang/rust-sdk.git" }
tx3-lang = "0.4.1"
tracing = "0.1.41"
<<<<<<< HEAD
cynic = { version = "3.11.0", features = ["http-surf"] }
surf = "2.3.2"

[build-dependencies]
cynic-codegen = { version = "3" }
=======
>>>>>>> 55e017ab

[[bin]]
name = "sse"
path = "src/bin/sse.rs"

[[bin]]
name = "stdio"
path = "src/bin/stdio.rs"<|MERGE_RESOLUTION|>--- conflicted
+++ resolved
@@ -12,17 +12,14 @@
 serde_json = "1.0.140"
 tokio = { version = "1.44.2", features = ["rt-multi-thread", "signal"] }
 tracing-subscriber = { version = "0.3.19", features = ["env-filter"] }
-tx3-sdk = { git = "https://github.com/tx3-lang/rust-sdk.git" }
-tx3-lang = "0.4.1"
+tx3-sdk = { git = "https://github.com/tx3-lang/rust-sdk" }
+tx3-lang = { git = "https://github.com/tx3-lang/tx3" } 
 tracing = "0.1.41"
-<<<<<<< HEAD
 cynic = { version = "3.11.0", features = ["http-surf"] }
 surf = "2.3.2"
 
 [build-dependencies]
 cynic-codegen = { version = "3" }
-=======
->>>>>>> 55e017ab
 
 [[bin]]
 name = "sse"
